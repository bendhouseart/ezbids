#!/bin/bash


set -e
set -x

if [ -z $1 ]; then
    echo "please specify root dir"
    exit 1
fi

root=$1
method=$(jq -r .method $root/deface.json)

#so runDeface parallel function can access it
export root
export method
export appdir=$(pwd)

function runDeface() {
    #note.. this function runs inside $root (by --wd $root)
    set -e
    set -x

    config=$1

<<<<<<< HEAD
    idx=$(echo $config | jq -r .idx) 
=======
    idx=$(echo $config | jq -r .idx)
>>>>>>> 49fb0653
    anat=$(echo $config | jq -r .path)
    #apply fslreorient2std to anat image
    fslreorient2std $anat $anat
    defaced=$anat.defaced.nii.gz

    echo "--------------- defacing($method) [$idx] $anat to $defaced ----------------"
    #if [ -f $defaced ]; then
    #    echo "already defaced"
    #    echo $idx >> $root/deface.finished
    #else
        #TODO - add other methods?
        case $method in
            quickshear)
                time runROBEX.sh $anat $anat.mask.nii.gz
                timeout 60 quickshear $anat $anat.mask.nii.gz $defaced
            ;;
            pydeface)
                time pydeface --verbose --force $anat --outfile $defaced
            ;;
        esac

        if [ $? -ne 0 ]; then
            echo "defacing failed?"
            echo $idx >> $root/deface.failed
        else
            #create thumbnail
            timeout 100 $appdir/createThumbnail.py $defaced $defaced.png
            echo $idx >> $root/deface.finished
        fi
    #fi
}
export -f runDeface

#list of idx that finished defacing
true > $root/deface.finished
true > $root/deface.failed

#now run defacing
jq -c '.list[]' $root/deface.json | parallel --linebuffer --wd $root -j 6 runDeface {}

echo "all done defacing"<|MERGE_RESOLUTION|>--- conflicted
+++ resolved
@@ -1,5 +1,4 @@
 #!/bin/bash
-
 
 set -e
 set -x
@@ -24,11 +23,7 @@
 
     config=$1
 
-<<<<<<< HEAD
-    idx=$(echo $config | jq -r .idx) 
-=======
     idx=$(echo $config | jq -r .idx)
->>>>>>> 49fb0653
     anat=$(echo $config | jq -r .path)
     #apply fslreorient2std to anat image
     fslreorient2std $anat $anat
