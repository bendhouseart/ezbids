--- conflicted
+++ resolved
@@ -8,29 +8,13 @@
 if(!root) throw "please specify root directory";
 
 const json = fs.readFileSync(root+"/finalized.json");
-
 const info = JSON.parse(json);
-
-<<<<<<< HEAD
-console.log("creating bids output directory", root+"/bids");
-mkdirp.sync(root+"/bids");
-fs.writeFileSync(root+"/bids/finalized.json", JSON.stringify(info, null, 4)); //copy the finalized.json
-fs.writeFileSync(root+"/bids/dataset_description.json", JSON.stringify(info.datasetDescription, null, 4));
-fs.writeFileSync(root+"/bids/.bidsignore", `
-=======
 const datasetName = info.datasetDescription.Name;
 
-mkdirp.sync(root+"/"+datasetName);
-<<<<<<< HEAD
-fs.writeFileSync(root+"/"+datasetName+"/finalized.json", JSON.stringify(info, null, 4)); //copy the finalized.json
-fs.writeFileSync(root+"/"+datasetName+"/dataset_description.json", JSON.stringify(info.datasetDescription, null, 4));
-fs.writeFileSync(root+"/"+datasetName+"/.bidsignore", `
->>>>>>> 4f2722551152692021da63ab73e8193fe4523175
-=======
+mkdirp.sync(root+"/bids/"+datasetName);
 fs.writeFileSync(root+"/bids/"+datasetName+"/finalized.json", JSON.stringify(info, null, 4)); //copy the finalized.json
 fs.writeFileSync(root+"/bids/"+datasetName+"/dataset_description.json", JSON.stringify(info.datasetDescription, null, 4));
 fs.writeFileSync(root+"/bids/"+datasetName+"/.bidsignore", `
->>>>>>> 2701aebd
 **/excluded
 **/*_MP2RAGE.*
 finalized.json
@@ -85,9 +69,12 @@
 
     //construct basename
     let tokens = [];
-    for(let k in o._entities) {
+    //for(let k in o._entities) {
+    for(let k in info.entityMappings) {
         const sk = info.entityMappings[k];
-        if(o._entities[k]) tokens.push(sk+"-"+o._entities[k]); 
+        if(o._entities[k]) {
+	    tokens.push(sk+"-"+o._entities[k]); 
+	}
     }
     const name = tokens.join("_");
 
@@ -240,7 +227,8 @@
                         if(io._entities.session) path += "ses-"+io._entities.session+"/";
                         path += iomodality+"/";
                         let tokens = [];
-                        for(let k in io._entities) {
+                        //for(let k in io._entities) {
+                        for(let k in info.entityMappings) {
                             const sk = info.entityMappings[k];
                             if(io._entities[k]) tokens.push(sk+"-"+io._entities[k]); 
                         }
