
import { createStore } from 'vuex'

import bidsEntities from '../assets/schema/entities.json'
export interface DatasetDescription {
    Name: string;
    BIDSVersion: string;
    DatasetType: string;
    License: string;
    Authors: string[];
    Acknowledgements: string;
    HowToAcknowledge: string;
    Funding: string[];
    EthicsApprovals: string[];
    ReferencesAndLinks: string[];
    DatasetDOI: string;
}

export interface PatientInfo {
    PatientID: string;
    PatientName: string;
    PatientBirthDate: string;
}
export interface Subject {
    exclude: boolean;

    PatientInfo: PatientInfo[];

    phenotype: any;

    subject: string; //subject name mapped to this subject
    validationErrors: string[];

    sessions: Session[];
}

export interface Series {
    entities: any;
    validationErrors: string[];
    type: string;
    forType: string;

    SeriesDescription: string;
    SeriesNumber: string; //used to sort object by it
    EchoTime: number;
    ImageType: [string];
    RepetitionTime: string;

    VolumeThreshold?: number; //if set, it overrided the default 50

    error: string;
    message: string;
    //object_indices: [ number ];
}

export interface Session {
    exclude: boolean;
    AcquisitionDate: string;
    session: string; //empty string if not session map
}

//https://bids-specification.readthedocs.io/en/stable/04-modality-specific-files/05-task-events.html
export interface IBIDSEvent {
    onset: number;
    duration: number;
    sample?: number;
    trial_type?: string,
    response_time?: number;
    value?: string|number;
    HEAD?: string;
}

export interface IObject {
    idx: number; //set by organizeObjects after re-sorting

    exclude: boolean;
    _exclude: boolean; //set if it's excluded on parent level

    entities: any; //entities set for this object only
    _entities: any; //"prototypical"(flattened) entities from parent objects (subject / series).. see mapObject()

    validationErrors: string[]; //right?
    items: [{
        sidecar: any;
        sidecar_json: string;

        path?: string;
        name?: string;
        headers?: any; //for nifti

        events?: any; //for event (contains object parsed by createEventObjects)
        eventsBIDS?: IBIDSEvent[];
    }];

    series_idx: number;
    subject_idx: number;
    session_idx: number;

    _SeriesDescription: string; //copied from series for quick ref
    type: string; //override
    _type: string;
    _forType: string;

    /*
    //primary keys for subject (TODO now that we are using subject_idx, do we still need this?)
    PatientName: string;
    PatientID: string;
    PatientBirthDate: string;
    */

    //primary key for session - but we want to keep these for sotring purpose
    AcquisitionDate: string;
    //AcquisitionDateTime: string; //ISO - only used to sort objects
    AcquisitionTime: string;

    SeriesNumber: string;

    pngPaths: string;
    analysisResults: {
        errors: string[];
        section_ID: number;
        NumVolumes?: number;
        filesize?: number;
    };

    paths: [string];

    IntendedFor?: number[]; //for fmap/ to store which object id the object is intended for

    defaced?: boolean;
    defaceFailed?: boolean;
    defaceSelection: "original" | "defaced"
}

interface BIDSSchemaEntities {
    suffixes: string[];
    extensions: string[];
    entities: any;
}

interface BIDSEntities {
    [key: string]: { //task, subject, session, etc..
        name: string;
        entity: string;
        format: string;
        description: string;
    }
}

interface BIDSDatatypeOption {
    value: string; //modality/suffix
    label: string; //suffix for now?
    entities: string[];
}

interface BIDSDatatypes {
    [key: string]: { //anat, dwi, etc..
        label: string; //modality label
        options: BIDSDatatypeOption[];
    }
}

export interface OrganizedSession {
    objects: IObject[], //all object under this subject/session
    AcquisitionDate: string, //TODO.. should be Date?
}

export interface OrganizedSubject {
    objects: IObject[], //all objects under this subject
    sess: {
        [key: string]: OrganizedSession;
    }
}

export interface OrganizedSubjects {
    [key: string]: OrganizedSubject;
}

export interface ISession {
    _id: string;

    create_date: string; //"2021-08-27T21:24:21.610Z"
    dicomCount: number; //2
    dicomDone: number; //2
    request_headers: any; //{host: "dev1.soichi.us", x-real-ip: "45.16.200.251", x-forwarded-for: "45.16.200.251", x-forwarded-proto: "https", connection: "close", …}
    status: string; //"analyzed"
    status_msg: string; //"successfully run preprocess.sh"

    update_date: string; //"2021-08-27T21:25:25.654Z"

    upload_finish_date?: string; //"2021-08-27T21:24:45.064Z"

    pre_begin_date?: string; //"2021-08-27T21:24:46.914Z"
    pre_finish_date?: string; //"2021-08-27T21:25:25.405Z"

    deface_begin_date?: string;
    deface_finish_date?: string;

    finalize_begin_date?: string;
    finalize_finish_date?: string;
}

const state = {
    //counter: 0,
    bidsSchema: {
        entities: bidsEntities as BIDSEntities, //await import('../assets/schema/entities.json'), //aka "bids_entities"
        datatypes: {} as BIDSDatatypes,
    },

    config: {
        apihost: (process.env.NODE_ENV == "development") ? "https://dev1.soichi.us/api/easybids" : "/api/ezbids",
        debug: (process.env.NODE_ENV == "development")?true:false,
    },

    session: null as ISession|null,
    page: "upload",

    //current state of the session
    //WATCH OUT - this gets wiped out when we load ezbids.json from analyzer
    ezbids: {
        notLoaded: true,

        //pretty much straight out of bids/dataset_description.json
        datasetDescription: {
            Name: "",
            BIDSVersion: "",
            DatasetType: "",
            License: "",
            Authors: [],
            Acknowledgements: "", //"Special thanks to Korbinian Brodmann for help in formatting this dataset in BIDS. We tha  nk Alan Lloyd Hodgkin and Andrew Huxley for helpful comments and discussions about the experiment and manuscript; Hermann Ludwig He  lmholtz for administrative support; and Claudius Galenus for providing data for the medial-to-lateral index analysis.",
            HowToAcknowledge: "", //"Please cite this paper: https://www.ncbi.nlm.nih.gov/pubmed/001012092119281",
            Funding: [
                //"National Institute of Neuroscience Grant F378236MFH1",
                //"National Institute of Neuroscience Grant 5RMZ0023106"
            ],
            EthicsApprovals: [
                //"Army Human Research Protections Office (Protocol ARL-20098-10051, ARL 12-040, and ARL 12-041)"
            ],
            ReferencesAndLinks: [
                //"https://www.ncbi.nlm.nih.gov/pubmed/001012092119281",
                //"http://doi.org/1920.8/jndata.2015.7"
            ],
            DatasetDOI: "", //"10.0.2.3/dfjj.10"
        } as DatasetDescription,

        readme: "edit me",
        participantsColumn: {},

        //here lives various things
        subjects: [] as Subject[],
        series: [] as Series[],
        objects: [] as IObject[],

        _organized: {} as OrganizedSubjects, //above things are organized into subs/ses/run/object hierarchy for quick access

        defacingMethod: "",
    },

    events: {
        columns: {
            //these are just for typescript definitions.
            //real initial values should come from mapEventColumns()

            onsetLogic: "",
            onset: null, //will be set to column name in event
            onset2: null, //will be set to column name in event
            onsetUnit: "sec",

            durationLogic: "",
            duration: null,
            duration2: null, //used in case durationLogic is "subtract" or "add"
            durationUnit: "sec",

            sampleLogic: "",
            sample: null,
            sample2: null,
            sampleUnit: "samples",

            trialType: null,

            responseTimeLogic: "",
            responseTime: null,
            responseTime2: null,
            responseTimeUnit: "sec",

            value: null,

            HED: null,
        },

        trialTypes: {
            longName: "Event category",
            desc: "Indicator of type of action that is expected",
            levels: {} as {[key: string]: string}, //description for each trialType values
        },

        columnKeys: null as string[]|null,
        sampleValues: {} as {[key: string]: string[]},
        loaded: false,
    },
}
export type IEzbids = typeof state.ezbids;
export type IEvents = typeof state.events;

function loadDatatype(modality: string, datatype: BIDSSchemaEntities[], label: string) {
    state.bidsSchema.datatypes[modality] = { label, options: [] };
    datatype.forEach(group=>{
        group.suffixes.forEach((suffix:string)=>{
            state.bidsSchema.datatypes[modality].options.push({
                value: modality+"/"+suffix,
                label: suffix, //bold, cbv, sbred, events, etc..
                entities: group.entities,   //["subject", "session", etc..]
            });
        });
    });
}

import dwiDatatype from '../assets/schema/datatypes/dwi.json'
loadDatatype("dwi", dwiDatatype, "Diffusion");

import anatDatatype from '../assets/schema/datatypes/anat.json'
loadDatatype("anat", anatDatatype, "Anatomical");

import funcDatatype from '../assets/schema/datatypes/func.json'
loadDatatype("func", funcDatatype, "Functional");

import fmapDatatype from '../assets/schema/datatypes/fmap.json'
import { DEFAULT_ECDH_CURVE } from 'tls';
import { TRAP_FOCUS_HANDLER } from 'element-plus/lib/directives/trap-focus';
loadDatatype("fmap", fmapDatatype, "Field Map");

const store = createStore({
    state,

    mutations: {
        setSession(state, session) {
            state.session = session;
            if(session._id) window.location.hash = session._id;
        },

        setPage(state, page) {
            state.page = page;
        },

        reset(state) {
            state.session = null;
            state.page = "upload"; //current page
            state.ezbids = {
                notLoaded: true,

                datasetDescription: {
                    Name: "Untitled",
                    BIDSVersion: "1.6.0",
                    DatasetType: "raw",
                    License: "",
                    Authors: [],
                    Acknowledgements: "",
                    HowToAcknowledge: "",
                    Funding: [],
                    EthicsApprovals: [],
                    ReferencesAndLinks: [],
                    DatasetDOI: "",
                },
                readme: "edit me",
                participantsColumn: {},

                //here lives various things
                subjects: [],
                series: [],
                objects: [],

                _organized: {}, //above things are organized into subs/ses/run/object hierarchy for quick access

                //for defacing page
                defacingMethod: "",
            };

            Object.assign(state.events, {
                columnKeys: null,
                sampleValues: {},
                loaded: false,
            });
        },

        updateEzbids(state, ezbids) {
            Object.assign(state.ezbids, ezbids);
            state.ezbids.series.forEach((s:Series)=>{
                s.validationErrors = [];
                //TODO what is this for?
                delete s.entities.subject;
                delete s.entities.session;
            });

            state.ezbids.subjects.forEach(s=>{
                s.validationErrors = [];
                s.exclude = !!(s.exclude);
            });

            state.ezbids.objects.forEach((o:IObject)=>{
                o.exclude = !!(o.exclude);
                o.validationErrors = [];
                o.items.forEach(item=>{
                    if(item.sidecar) {
                        //anonymize..
                        let sidecar = Object.assign({}, item.sidecar);

                        delete sidecar.SeriesInstanceUID;
                        delete sidecar.StudyInstanceUID;
                        delete sidecar.ReferringPhysicianName;
                        delete sidecar.StudyID;
                        delete sidecar.PatientName;
                        delete sidecar.PatientID;
                        delete sidecar.AccessionNumber;
                        delete sidecar.PatientBirthDate;
                        delete sidecar.PatientSex;
                        delete sidecar.PatientWeight;
                        delete sidecar.AcquisitionDateTime;

                        item['sidecar_json'] = JSON.stringify(sidecar, null, 4);
                    }
                });
            });
        },

        updateEvents(state, events) {
            Object.assign(state.events, events);
        },

        setEzbidsReadme(state, v) {
            state.ezbids.readme = v;
        },

        updateDDName(state, v) {
            state.ezbids.datasetDescription.Name = v;
        },

        organizeObjects(state) {
            //mapObjects() must be called before calling this action (for _entities)

            //sort object by subject / session / series # / json path
            state.ezbids.objects.sort((a,b)=>{
                // const adate = parseInt(a.AcquisitionDate.replace(/\D/g,''));
                // const bdate = parseInt(b.AcquisitionDate.replace(/\D/g,''));
                const asub_idx = a.subject_idx;
                const bsub_idx = b.subject_idx;
                const ases_idx = a.session_idx;
                const bses_idx = b.session_idx;
                const aseriesnum = parseInt(a.SeriesNumber);
                const bseriesnum = parseInt(b.SeriesNumber);
                const ajsonpath = a.pngPaths[0];
                const bjsonpath = b.pngPaths[0];

<<<<<<< HEAD
                if (adate == bdate) {
                    if (asub == bsub) {
                        if (ases == bses) {
                            return aseriesnum - bseriesnum;
                        } else {
                            return ases - bses;
                        }
                    } else {
                        return asub - bsub;
                    }
                } else {
                    return adate - bdate;
                }
            });  
            console.log("sorted---------------");
            state.ezbids.objects.forEach((o, idx)=>console.log(idx, o._entities.subject, o._entities.session));

            //re-index and organize 
            state.ezbids._organized = {};   
            console.log("org------------------------------");
            state.ezbids.objects.forEach((o, idx)=>{    
                o.idx = idx; //reindex       
                let sub = /*"sub-"+*/o._entities.subject;                                                                             
                let ses = o._entities.session;//?("ses-"+o._entities.session):"";                                                                        
                if(!state.ezbids._organized[sub]) state.ezbids._organized[sub] = {                                                                     
                    sess: {},                                                                                              
                    objects: []                                                                                            
                };                                                                                                         

                if(!state.ezbids._organized[sub].sess[ses]) state.ezbids._organized[sub].sess[ses] = {     
=======
                return (asub_idx - bsub_idx || ases_idx - bses_idx || aseriesnum - bseriesnum || ajsonpath.localeCompare(bjsonpath))
            });

            //re-index and organize
            state.ezbids._organized = {};
            state.ezbids.objects.forEach((o, idx)=>{
                o.idx = idx; //reindex

                let sub = /*"sub-"+*/o._entities.subject;
                let ses = o._entities.session;//?("ses-"+o._entities.session):"";
                if(!state.ezbids._organized[sub]) state.ezbids._organized[sub] = {
                    sess: {},
                    objects: []
                };

                if(!state.ezbids._organized[sub].sess[ses]) state.ezbids._organized[sub].sess[ses] = {
>>>>>>> f837f804
                    AcquisitionDate: o.AcquisitionDate,
                    objects: []
                };
                console.log(sub, ses)
                state.ezbids._organized[sub].sess[ses].objects.push(o);
            });
        },


        addObject(state, o) {
            state.ezbids.objects.push(o);
        },
    },

    actions: {
        async reload(context, id) {
            context.commit("reset");
            context.commit("setSession", {
                _id: id,
            });
            await context.dispatch("loadSession");
            await context.dispatch("loadEzbids"); //might not yet exist
            await context.dispatch("loadEzbidsUpdated"); //might not yet exist
        },

        async loadSession(context) {
            if(!context.state.session) return;
            const res = await fetch(context.state.config.apihost+'/session/'+context.state.session._id, {
                method: "GET",
                headers: { 'Content-Type': 'application/json' },
            });
            context.commit("setSession", await res.json());
        },

        async loadEzbids(context) {
            if(!context.state.session || !context.state.session.pre_finish_date) return;
            const res = await fetch(context.state.config.apihost+'/download/'+context.state.session._id+'/ezBIDS.json');
            if(res.status == 200) {
                const conf = await res.json();
                conf.notLoaded = false;
                context.commit("updateEzbids", conf);
            } else {
                console.log("no ezbids.json yet");
            }
        },

        async loadEzbidsUpdated(context) {
            if(!context.state.session || !context.state.session.pre_finish_date) return;
            const res = await fetch(context.state.config.apihost+'/session/'+context.state.session._id+'/updated');
            if(res.status == 200) {
                const updated = await res.json();
                context.commit("updateEzbids", updated);
                context.commit("updateEvents", updated.events);
                context.commit("setPage", "finalize");
            } else {
                console.log("ezbids not yet finalized");
            }
        },

        async loadDefaceStatus(context) {
            if(!context.state.session) return;

            const finished = await fetch(context.state.config.apihost+'/download/'+context.state.session._id+'/deface.finished');
            if(finished.status == 200) {
                const finishedText = await finished.text();
                const idxs = finishedText.trim().split("\n").filter(v=>!!v).map(v=>parseInt(v));
                idxs.forEach(idx=>{
                    let o = context.state.ezbids.objects.find(o=>o.idx == idx);
                    if(!o) console.error("can't find", idx);
                    else o.defaced = true;
                });
            } else console.log("couldn't load deface.finished - mayber not yet defaced");

            const failed = await fetch(context.state.config.apihost+'/download/'+context.state.session._id+'/deface.failed');
            if(failed.status == 200) {
                const failedText = await failed.text();
                const idxs = failedText.trim().split("\n").filter(v=>!!v).map(v=>parseInt(v));
                idxs.forEach(idx=>{
                    let o = context.state.ezbids.objects.find(o=>o.idx === idx);
                    if(!o) console.error("can't find", idx);
                    else o.defaceFailed = true;
                });
            } else console.log("couldn't load deface.finished - maybe not yet defaced");
        }
    },

    getters: {
        //from "anat/t1w", return entities object {subject: required, session: optional, etc..}
        getBIDSEntities: (state)=>(type: string) =>{
            if(!type) return {};
            const modality = type.split("/")[0];
            const suffix = type.split("/")[1];
            let datatype = state.bidsSchema.datatypes[modality];
            if(!datatype) return {};

            //find the option that contains our suffix
            const option = datatype.options.find(option=>option.value == type);
            return option?.entities;
        },

        //find a session inside sub hierarchy
        findSession: (state)=>(sub: Subject, o: IObject) : (Session|undefined)=>{
            return sub.sessions[o.session_idx];
            //return sub.sessions.find(s=>s.AcquisitionDate == o.AcquisitionDate); //will be deprecasted
        },

        findSubject: (state)=>(o: IObject): (Subject|undefined) =>{
            return state.ezbids.subjects[o.subject_idx];
            /*
            //rest is deprecated now that we use subject_idx to find subject
            //does this still happen?
            if(!o.PatientName && o.PatientID && o.PatientBirthDate) {
                console.error("none of the patient identifying fields are set.. can't find this object");
                console.dir(o);
                return undefined;
            }
            return state.ezbids.subjects.find(s=>{
                //see if any of the PatientInfo matches this object's
                let match = s.PatientInfo.find(info=>{
                    if(o.PatientName && info.PatientName != o.PatientName) return false;
                    if(o.PatientID && info.PatientID != o.PatientID) return false;
                    if(o.PatientBirthDate && info.PatientBirthDate != o.PatientBirthDate) return false;
                    return true;
                });
                return !!match;
            });
            */
        },

        getURL: (state)=>(path: string)=>{
            if(!state.session) return null;
            return state.config.apihost+"/download/"+state.session._id+"/"+path;
        },

        getAnatObjects(state) {
            return state.ezbids.objects.filter(o=>o._type.startsWith('anat') && !o._exclude)
        },
    },
})

export default store;<|MERGE_RESOLUTION|>--- conflicted
+++ resolved
@@ -115,7 +115,7 @@
 
     SeriesNumber: string;
 
-    pngPaths: string;
+    pngPaths: string[];
     analysisResults: {
         errors: string[];
         section_ID: number;
@@ -161,19 +161,15 @@
 }
 
 export interface OrganizedSession {
+    sess: string,
     objects: IObject[], //all object under this subject/session
     AcquisitionDate: string, //TODO.. should be Date?
 }
 
 export interface OrganizedSubject {
-    objects: IObject[], //all objects under this subject
-    sess: {
-        [key: string]: OrganizedSession;
-    }
-}
-
-export interface OrganizedSubjects {
-    [key: string]: OrganizedSubject;
+    sub: string,
+    //objects: IObject[], //all objects under this subject
+    sess: OrganizedSession[],
 }
 
 export interface ISession {
@@ -251,7 +247,7 @@
         series: [] as Series[],
         objects: [] as IObject[],
 
-        _organized: {} as OrganizedSubjects, //above things are organized into subs/ses/run/object hierarchy for quick access
+        _organized: [] as OrganizedSubject[], //above things are organized into subs/ses/run/object hierarchy for quick access
 
         defacingMethod: "",
     },
@@ -450,63 +446,37 @@
                 const ajsonpath = a.pngPaths[0];
                 const bjsonpath = b.pngPaths[0];
 
-<<<<<<< HEAD
-                if (adate == bdate) {
-                    if (asub == bsub) {
-                        if (ases == bses) {
-                            return aseriesnum - bseriesnum;
-                        } else {
-                            return ases - bses;
-                        }
-                    } else {
-                        return asub - bsub;
-                    }
-                } else {
-                    return adate - bdate;
-                }
-            });  
-            console.log("sorted---------------");
-            state.ezbids.objects.forEach((o, idx)=>console.log(idx, o._entities.subject, o._entities.session));
-
-            //re-index and organize 
-            state.ezbids._organized = {};   
-            console.log("org------------------------------");
-            state.ezbids.objects.forEach((o, idx)=>{    
-                o.idx = idx; //reindex       
-                let sub = /*"sub-"+*/o._entities.subject;                                                                             
-                let ses = o._entities.session;//?("ses-"+o._entities.session):"";                                                                        
-                if(!state.ezbids._organized[sub]) state.ezbids._organized[sub] = {                                                                     
-                    sess: {},                                                                                              
-                    objects: []                                                                                            
-                };                                                                                                         
-
-                if(!state.ezbids._organized[sub].sess[ses]) state.ezbids._organized[sub].sess[ses] = {     
-=======
                 return (asub_idx - bsub_idx || ases_idx - bses_idx || aseriesnum - bseriesnum || ajsonpath.localeCompare(bjsonpath))
             });
 
             //re-index and organize
-            state.ezbids._organized = {};
+            state.ezbids._organized = [];
             state.ezbids.objects.forEach((o, idx)=>{
                 o.idx = idx; //reindex
 
                 let sub = /*"sub-"+*/o._entities.subject;
                 let ses = o._entities.session;//?("ses-"+o._entities.session):"";
-                if(!state.ezbids._organized[sub]) state.ezbids._organized[sub] = {
-                    sess: {},
-                    objects: []
-                };
-
-                if(!state.ezbids._organized[sub].sess[ses]) state.ezbids._organized[sub].sess[ses] = {
->>>>>>> f837f804
-                    AcquisitionDate: o.AcquisitionDate,
-                    objects: []
-                };
-                console.log(sub, ses)
-                state.ezbids._organized[sub].sess[ses].objects.push(o);
-            });
-        },
-
+                let subGroup = state.ezbids._organized.find(s=>s.sub == sub);
+                if(!subGroup) {
+                    subGroup = {
+                        sub,
+                        sess: []
+                    }
+                    state.ezbids._organized.push(subGroup);
+                }
+
+                let sesGroup = subGroup.sess.find(s=>s.ses == ses);
+                if(!sesGroup) {
+                    sesGroup = {
+                        ses,
+                        AcquisitionDate: o.AcquisitionDate,
+                        objects: [],
+                    }
+                    subGroup.sess.push(sesGroup);
+                }
+                sesGroup.objects.push(o);
+            });
+        },
 
         addObject(state, o) {
             state.ezbids.objects.push(o);
