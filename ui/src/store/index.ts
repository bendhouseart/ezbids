--- conflicted
+++ resolved
@@ -4,7 +4,6 @@
 
 import bidsEntities from '../assets/schema/objects/entities.json'
 
-<<<<<<< HEAD
 import { getFieldSeverity } from '../../../bids-validator/bids-validator/src/schema/applyRules'
 
 import { BIDSContext } from '../../../bids-validator/bids-validator/src/schema/context'
@@ -60,12 +59,6 @@
 
 // export type GenericSchema = { [key: string]: GenericRule | GenericSchema }
 // export type SchemaTypeLike = AnyOf | SchemaType
-=======
-export interface MetadataChecks {
-    MetadataField: string;
-    requirement: string;
-}
->>>>>>> 7502e856
 
 export interface ContainerObject {
     Type: string;
@@ -503,7 +496,6 @@
     }
 }
 
-<<<<<<< HEAD
 /* ezbids.sideCar = {
     "anat/t1w": {
         //yamlfile data fields for the input boxes
@@ -528,150 +520,6 @@
  * }
 */
 
-=======
-// function loadDatatypeTest(
-//     modality: string,
-//     datatypes: {[key: string]: BIDSSchemaEntities},
-//     metadata: {[key: string]: BIDSSchemaMetadata},
-//     label: string) {
-
-//     // console.log("BIDS Schema")
-//     // console.log(state.bidsSchema)
-
-//     state.bidsSchema.datatypes[modality] = { label, options: [] };
-//     state.bidsSchema.metadata[modality] = { label, options: [] };
-
-//     for(const group of Object.values(datatypes)) {
-//         //datatype.forEach(group=>{
-//             group.suffixes.forEach((suffix:string)=>{
-//                 state.bidsSchema.datatypes[modality].options.push({
-//                     value: modality+"/"+suffix,
-//                     label: suffix, //bold, cbv, sbred, events, etc..
-//                     entities: group.entities, //["subject", "session", etc..]
-//                 });
-//             });
-//         }
-
-//     let counter = -1
-//     let MetadataInfo = []
-//     for(const group of Object.values(metadata)) {
-//         let modality = group.selectors[0].split("modality == ")[1]
-//         let dtype = group.selectors[1].split("datatype == ")[1]
-//         let suf = group.selectors[2].split("suffix == ")[1]
-//         let conditions = []
-//         if(group.selectors.length > 3) {
-//             for(let k in group.selectors) {
-//                 if(parseInt(k) > 2) {
-//                     conditions.push(group.selectors[k])
-//                 }
-//             }
-//         }
-//         let fields = group.fields
-//         // console.log(fields)
-//         MetadataInfo.push(modality, dtype, suf, conditions)
-
-
-//         counter = counter + 1
-
-//         let base =  {"value": "", "label": "", "conditions": Object(), "metadata": Object()}
-
-//         if(group.selectors.length > 1) {
-//             group.selectors = [group.selectors.join(",")]
-//         }
-        
-//         let datatype = ""
-//         let suffix = ""
-//         let value = ""
-//         let requirement = ""
-//         let description = ""
-//         let ConditionList = []
-//         let ConditionCounter = 0
-//         let SelectorInfo = []
-//         let FieldsInfo = []
-        
-//         for (const [index, element] of Object.entries(group)) {
-//             if(index == "selectors") {
-//                 let selector = element[0] 
-
-//                 if(selector.includes("modality")) {
-//                     datatype = selector.split("modality == ")[1].split(",")[0].split('"').join('')
-//                     suffix = datatype
-//                 }
-                
-//                 if(selector.includes("datatype")) {
-//                     datatype = selector.split("datatype == ")[1].split(",")[0].split('"').join('')
-//                     suffix = datatype
-//                 }
-
-//                 if(selector.includes("suffix")) {
-//                     suffix = selector.split("suffix == ")[1].split(",")[0].split('"').join('')
-//                 }
-
-//                 if(selector.includes("sidecar.")) {
-//                     let conditions = selector.split(",")
-//                     for(const condition of conditions) {
-//                         if(condition.includes("sidecar.") && !condition.includes(".includes")) {
-//                             let metadataCondition = condition.split("sidecar.")[1].split(" ==")[0]
-//                             let metadataConditionValue = condition.split("sidecar.")[1].split(" ==")[1].split('"').join('')
-//                             ConditionList[ConditionCounter] = {"metadata": metadataCondition, "value": metadataConditionValue}
-//                             ConditionCounter = ConditionCounter + 1
-//                         }
-//                     }
-//                 }
-//                 value = datatype + "/" + suffix
-//                 SelectorInfo.push({"value": value, "label": suffix, "conditions": ConditionList})
-
-//             } else {
-//                 let FieldsCounter = 0
-//                 for (const [MetadataField, requirementInfo] of Object.entries(element)) {
-//                     let level = requirementInfo.level
-//                     requirement = level !== undefined ? level : requirementInfo
-
-//                     if(typeof(requirementInfo) == 'object') {
-//                         for(const k of Object.keys(requirementInfo)) {
-//                             if(k == "level_addendum") {
-//                                 description = requirementInfo.level_addendum
-//                             } else if (k == "description_addendum") {
-//                                 description = requirementInfo.description_addendum
-//                             } else if (k == "issue") {
-//                                 description = requirementInfo.issue.message
-//                             } else {
-//                                 description = "No description available"
-//                             }
-//                         }
-//                     } else {
-//                         description = "No description available"
-//                     }
-
-//                     FieldsInfo[FieldsCounter] = {"name": MetadataField, "requirement": requirement, "description": description}
-//                     FieldsCounter = FieldsCounter + 1
-//                   }
-           
-
-//                 // Object.entries(group["fields"]).forEach((idx) => {
-//                 //     counter = counter + 1
-//                 //     let value = datatype + "/" + suffix
-//                 //     let MetadataField:string = idx[0]
-//                 //     let level:string = idx[1].level
-//                 //     let sublevel:string = idx[1].description_addendum
-//                 //     let addendum:string = sublevel !== undefined ? sublevel : idx[1].level_addendum
-//                 //     let requirement:string = level !== undefined ? level : idx[1]
-//                 //     let description:string = addendum !== undefined ? addendum : "No description available"
-//                 //     state.bidsSchema.metadata[MetadataField] = {"value": value, "name": MetadataField, "requirement": requirement, "description": description}
-//                 //     dan[counter] = {"value": value, "name": MetadataField, "requirement": requirement, "description": description}
-//                 // });
-//             }
-//         }
-//         base.value = SelectorInfo[0].value
-//         base.label = SelectorInfo[0].label
-//         base.conditions = SelectorInfo[0].conditions
-//         base.metadata = FieldsInfo
-//         MetadataInfo.push(base)
-//     }
-//     state.bidsSchema.metadata[modality].options = MetadataInfo
-// } 
->>>>>>> 7502e856
-
 import dwiDatatype from '../assets/schema/rules/datatypes/dwi.json'
 loadDatatype("dwi", dwiDatatype, "Diffusion");
 
@@ -687,9 +535,9 @@
 import petDatatype from '../assets/schema/rules/datatypes/pet.json'
 loadDatatype("pet", petDatatype, "PET");
 
-// import perfDatatype from '../assets/schema/rules/datatypes/perf.json'
-// import perfDatatypeMetadata from '../assets/schema/rules/sidecars/perf.json'
-// loadDatatypeTest("perf", perfDatatype, perfDatatypeMetadata, "Perfusion");
+import perfDatatype from '../assets/schema/rules/datatypes/perf.json'
+import perfDatatypeMetadata from '../assets/schema/rules/sidecars/perf.json'
+loadDatatypeTest("perf", perfDatatype, perfDatatypeMetadata, "Perfusion");
 
 const store = createStore({
     state,
