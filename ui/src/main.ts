import { createApp } from 'vue'
import VueGtag from 'vue-gtag-next'
import App from './App.vue'
import { FontAwesomeIcon } from "@fortawesome/vue-fontawesome"
import { library } from "@fortawesome/fontawesome-svg-core"
import { faGithub } from "@fortawesome/free-brands-svg-icons"
import { faSpinner, faAngleLeft, faAngleRight, faAngleDown, faEye, faCircleCheck, faArrowUpRightFromSquare, faCircleInfo, faUsers } from '@fortawesome/free-solid-svg-icons'
import 'element-plus/dist/index.css'
import store from './store';
import router from './routes'


// add icons
library.add(faSpinner, faGithub, faAngleLeft, faAngleRight, faAngleDown, faEye, faCircleCheck, faArrowUpRightFromSquare, faCircleInfo, faUsers);


//move to ./types?
//tell typescript about some global properties we are adding
declare module '@vue/runtime-core' {
  export interface ComponentCustomProperties {
    $validate: (data: object, rule: object) => boolean
    $store: typeof store
  }
}

<<<<<<< HEAD
=======
// enable routing
const router = createRouter({
  history: createWebHistory('/ezbids'),
  routes: [
    { path: "/", component: LandingPage },
    { path: "/convert", component: BaseConvertPage },
    { path: '/:pathMatch(.*)*', component: NotFound }
  ]
})

>>>>>>> a4b8a0b1
const app = createApp(App);
app.use(router);
app.use(store)
app.use(VueGtag, {
  property: {
    id: "G-J5H19RMNCT"
  }
});

app.component("font-awesome-icon", FontAwesomeIcon)
app.mount('#app')<|MERGE_RESOLUTION|>--- conflicted
+++ resolved
@@ -4,45 +4,56 @@
 import { FontAwesomeIcon } from "@fortawesome/vue-fontawesome"
 import { library } from "@fortawesome/fontawesome-svg-core"
 import { faGithub } from "@fortawesome/free-brands-svg-icons"
-import { faSpinner, faAngleLeft, faAngleRight, faAngleDown, faEye, faCircleCheck, faArrowUpRightFromSquare, faCircleInfo, faUsers } from '@fortawesome/free-solid-svg-icons'
+import {
+    faSpinner,
+    faAngleLeft,
+    faAngleRight,
+    faAngleDown,
+    faEye,
+    faCircleCheck,
+    faArrowUpRightFromSquare,
+    faCircleInfo,
+    faUsers,
+    faBook,
+    faDownload
+} from '@fortawesome/free-solid-svg-icons'
 import 'element-plus/dist/index.css'
 import store from './store';
 import router from './routes'
 
-
 // add icons
-library.add(faSpinner, faGithub, faAngleLeft, faAngleRight, faAngleDown, faEye, faCircleCheck, faArrowUpRightFromSquare, faCircleInfo, faUsers);
+library.add(
+    faSpinner,
+    faGithub,
+    faAngleLeft,
+    faAngleRight,
+    faAngleDown,
+    faEye,
+    faCircleCheck,
+    faArrowUpRightFromSquare,
+    faCircleInfo,
+    faUsers,
+    faBook,
+    faDownload
+);
 
 
 //move to ./types?
 //tell typescript about some global properties we are adding
 declare module '@vue/runtime-core' {
-  export interface ComponentCustomProperties {
-    $validate: (data: object, rule: object) => boolean
-    $store: typeof store
-  }
+    export interface ComponentCustomProperties {
+        $validate: (data: object, rule: object) => boolean
+        $store: typeof store
+    }
 }
 
-<<<<<<< HEAD
-=======
-// enable routing
-const router = createRouter({
-  history: createWebHistory('/ezbids'),
-  routes: [
-    { path: "/", component: LandingPage },
-    { path: "/convert", component: BaseConvertPage },
-    { path: '/:pathMatch(.*)*', component: NotFound }
-  ]
-})
-
->>>>>>> a4b8a0b1
 const app = createApp(App);
 app.use(router);
 app.use(store)
 app.use(VueGtag, {
-  property: {
-    id: "G-J5H19RMNCT"
-  }
+    property: {
+        id: "G-J5H19RMNCT"
+    }
 });
 
 app.component("font-awesome-icon", FontAwesomeIcon)
