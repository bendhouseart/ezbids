server {
    listen 443 ssl;
    ssl_certificate /etc/nginx/conf.d/ssl/sslcert.cert;
    ssl_certificate_key /etc/nginx/conf.d/ssl/sslcert.key;
    ssl_password_file /etc/nginx/conf.d/ssl/sslpassword;
    server_name  $SERVER_NAME;
    client_max_body_size 1200M;

<<<<<<< HEAD
    location / {
=======
    #access_log  /var/log/nginx/host.access.log  main;

    index index.html;

    location = / {
>>>>>>> d4e70aab
        return 301 /ezbids/;
    }

    location /ezbids {
<<<<<<< HEAD
        alias /usr/share/nginx/html/ezbids;
=======
        alias /usr/share/nginx/html/ezbids/;
>>>>>>> d4e70aab
        try_files $uri $uri/ /ezbids/index.html;
    }

    location /api/ {
        proxy_pass http://api:8082/;
        proxy_set_header Host $host;
        proxy_set_header X-Real-IP $remote_addr;
        proxy_set_header X-Forwarded-For $proxy_add_x_forwarded_for;
        proxy_set_header X-Forwarded-Proto $scheme;
    }

    error_page  404              /404.html;

    # redirect server error pages to the static page /50x.html
    error_page   500 502 503 504  /50x.html;
    location = /50x.html {
        root   /usr/share/nginx/html;
    }
}<|MERGE_RESOLUTION|>--- conflicted
+++ resolved
@@ -6,24 +6,12 @@
     server_name  $SERVER_NAME;
     client_max_body_size 1200M;
 
-<<<<<<< HEAD
     location / {
-=======
-    #access_log  /var/log/nginx/host.access.log  main;
-
-    index index.html;
-
-    location = / {
->>>>>>> d4e70aab
         return 301 /ezbids/;
     }
 
     location /ezbids {
-<<<<<<< HEAD
-        alias /usr/share/nginx/html/ezbids;
-=======
         alias /usr/share/nginx/html/ezbids/;
->>>>>>> d4e70aab
         try_files $uri $uri/ /ezbids/index.html;
     }
 
